<!-- markdownlint-disable MD024 -->
# Changelog

All notable changes to this project will be documented in this file.

The format is based on [Keep a Changelog](https://keepachangelog.com/en/1.0.0/),
and this project adheres to [Semantic Versioning](https://semver.org/spec/v2.0.0.html).

## [0.4.0] - 2023-11-xx

### Added

<<<<<<< HEAD
- Recipe for downloading ERA5 datasets for CDS API.
- Added support for CUDA Graphs and AMP for the DLWP example

=======
>>>>>>> c918930c
### Changed

### Deprecated

### Removed

### Fixed

### Security

### Dependencies

## [0.3.0] - 2023-09-21

### Added

- Added support for CUDA Graphs and AMP for the DLWP example

## [0.2.0] - 2023-08-10

### Added

- Added a CHANGELOG.md
- Ahmed body recipe
- Documentation for SFNO, GraphCast, vortex shedding, and Ahmed body
- Documentation for DLWP, and RNN examples

### Changed

- Updated the SFNO example
- Changed the default SFNO configs
- Header test to ignore .gitignore items
- Sample download scripts in the DLWP example

### Fixed

- Fixed training checkpoint function for updated static capture
- Brought back the dataset download script for vortex shedding that was accidentally removed

### Dependencies

- Updated the base container to latest PyTorch base container which is based on torch 2.0
- Container now supports CUDA 12, Python 3.10

## [0.1.0] - 2023-05-08

### Added

- Initial public release.<|MERGE_RESOLUTION|>--- conflicted
+++ resolved
@@ -10,12 +10,6 @@
 
 ### Added
 
-<<<<<<< HEAD
-- Recipe for downloading ERA5 datasets for CDS API.
-- Added support for CUDA Graphs and AMP for the DLWP example
-
-=======
->>>>>>> c918930c
 ### Changed
 
 ### Deprecated
@@ -33,6 +27,7 @@
 ### Added
 
 - Added support for CUDA Graphs and AMP for the DLWP example
+- Recipe for downloading ERA5 datasets for CDS API.
 
 ## [0.2.0] - 2023-08-10
 
