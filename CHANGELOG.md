<!-- markdownlint-disable MD024 -->
# Changelog

All notable changes to this project will be documented in this file.

The format is based on [Keep a Changelog](https://keepachangelog.com/en/1.0.0/),
and this project adheres to [Semantic Versioning](https://semver.org/spec/v2.0.0.html).

## [unreleased]

### Added

- Added a CHANGELOG.md
- Ahmed body recipe

### Changed

- Updated the SFNO example
- Changed the default SFNO configs

### Deprecated

### Removed

### Fixed

<<<<<<< HEAD
- Fixed training checkpoint function for updated static capture
=======
- Brought back the dataset download script for vortex shedding that was accidentally removed
>>>>>>> f8a331b5

### Security

### Dependencies

- Updated the base container to latest PyTorch base container which is based on torch 2.0
- Container now supports CUDA 12, Python 3.10

## [0.1.0] - 2023-05-08

### Added

- Initial public release.<|MERGE_RESOLUTION|>--- conflicted
+++ resolved
@@ -24,11 +24,8 @@
 
 ### Fixed
 
-<<<<<<< HEAD
 - Fixed training checkpoint function for updated static capture
-=======
 - Brought back the dataset download script for vortex shedding that was accidentally removed
->>>>>>> f8a331b5
 
 ### Security
 
