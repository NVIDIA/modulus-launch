<!-- markdownlint-disable MD024 -->
# Changelog

All notable changes to this project will be documented in this file.

The format is based on [Keep a Changelog](https://keepachangelog.com/en/1.0.0/),
and this project adheres to [Semantic Versioning](https://semver.org/spec/v2.0.0.html).

## [0.3.0a0]

### Added

<<<<<<< HEAD
- Recipe for downloading ERA5 datasets for CDS API.
=======
- Added support for CUDA Graphs and AMP for the DLWP example
>>>>>>> aa3ab14e

### Changed

### Deprecated

### Removed

### Fixed

### Security

### Dependencies

## [0.2.0] - 2023-08-xx

### Added

- Added a CHANGELOG.md
- Ahmed body recipe
- Documentation for SFNO, GraphCast, vortex shedding, and Ahmed body
- Documentation for DLWP, and RNN examples

### Changed

- Updated the SFNO example
- Changed the default SFNO configs
- Header test to ignore .gitignore items
- Sample download scripts in the DLWP example

### Deprecated

### Removed

### Fixed

- Fixed training checkpoint function for updated static capture
- Brought back the dataset download script for vortex shedding that was accidentally removed

### Security

### Dependencies

- Updated the base container to latest PyTorch base container which is based on torch 2.0
- Container now supports CUDA 12, Python 3.10

## [0.1.0] - 2023-05-08

### Added

- Initial public release.<|MERGE_RESOLUTION|>--- conflicted
+++ resolved
@@ -10,11 +10,8 @@
 
 ### Added
 
-<<<<<<< HEAD
 - Recipe for downloading ERA5 datasets for CDS API.
-=======
 - Added support for CUDA Graphs and AMP for the DLWP example
->>>>>>> aa3ab14e
 
 ### Changed
 
