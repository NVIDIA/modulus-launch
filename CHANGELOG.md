--- conflicted
+++ resolved
@@ -15,12 +15,9 @@
 
 ### Changed
 
-<<<<<<< HEAD
-- Header test to ignore .gitignore items
-=======
 - Updated the SFNO example
 - Changed the default SFNO configs
->>>>>>> 74c5d827
+- Header test to ignore .gitignore items
 
 ### Deprecated
 
