# Copyright (c) 2023, NVIDIA CORPORATION & AFFILIATES. All rights reserved.
#
# Licensed under the Apache License, Version 2.0 (the "License");
# you may not use this file except in compliance with the License.
# You may obtain a copy of the License at
#
#     http://www.apache.org/licenses/LICENSE-2.0
#
# Unless required by applicable law or agreed to in writing, software
# distributed under the License is distributed on an "AS IS" BASIS,
# WITHOUT WARRANTIES OR CONDITIONS OF ANY KIND, either express or implied.
# See the License for the specific language governing permissions and
# limitations under the License.

import torch, dgl
from dgl.dataloading import GraphDataLoader
import torch
import matplotlib.pyplot as plt
import numpy as np
from matplotlib import animation
from matplotlib import tri as mtri
import os
from matplotlib.patches import Rectangle

from modulus.models.meshgraphnet import MeshGraphNet
from modulus.datapipes.gnn.vortex_shedding_dataset import VortexSheddingDataset
from modulus.launch.logging import PythonLogger
from modulus.launch.utils import load_checkpoint
from constants import Constants

# Instantiate constants
C = Constants()


class MGNRollout:
    def __init__(self, logger):
        # set device
        self.device = "cuda" if torch.cuda.is_available() else "cpu"
        logger.info(f"Using {self.device} device")

        # instantiate dataset
        self.dataset = VortexSheddingDataset(
            name="vortex_shedding_test",
            data_dir=C.data_dir,
            split="test",
            num_samples=C.num_test_samples,
            num_steps=C.num_test_time_steps,
        )

        # instantiate dataloader
        self.dataloader = GraphDataLoader(
            self.dataset,
<<<<<<< HEAD
            batch_size=1,
=======
            batch_size=C.batch_size,
>>>>>>> 74c5d827
            shuffle=False,
            drop_last=False,
        )

        # instantiate the model
        self.model = MeshGraphNet(
            C.num_input_features, C.num_edge_features, C.num_output_features
        )
        if C.jit:
            self.model = torch.jit.script(self.model).to(self.device)
        else:
            self.model = self.model.to(self.device)

        # enable train mode
        self.model.eval()

        # load checkpoint
        _ = load_checkpoint(
            os.path.join(C.ckpt_path, C.ckpt_name),
            models=self.model,
            device=self.device,
        )

        self.var_identifier = {"u": 0, "v": 1, "p": 2}

    def predict(self, idx):
        self.pred, self.exact, self.faces, self.graphs = [], [], [], []
        stats = {
            key: value.to(self.device) for key, value in self.dataset.node_stats.items()
        }
        for i, (graph, cells, mask) in enumerate(self.dataloader):
            graph = graph.to(self.device)
            # denormalize data
            graph.ndata["x"][:, 0:2] = self.dataset.denormalize(
                graph.ndata["x"][:, 0:2], stats["velocity_mean"], stats["velocity_std"]
            )
            graph.ndata["y"][:, 0:2] = self.dataset.denormalize(
                graph.ndata["y"][:, 0:2],
                stats["velocity_diff_mean"],
                stats["velocity_diff_std"],
            )

            # inference step
            invar = graph.ndata["x"].clone()

            if i % (C.num_test_time_steps - 1) != 0:
                invar[:, 0:2] = self.pred[i - 1][:, 0:2].clone()
                i += 1
            invar[:, 0:2] = self.dataset.normalize_node(
                invar[:, 0:2], stats["velocity_mean"], stats["velocity_std"]
            )
            pred_i = self.model(invar, graph.edata["x"], graph).detach()  # predict

            # denormalize prediction
            pred_i[:, 0:2] = self.dataset.denormalize(
                pred_i[:, 0:2], stats["velocity_diff_mean"], stats["velocity_diff_std"]
            )
            pred_i[:, 2] = self.dataset.denormalize(
                pred_i[:, 2], stats["pressure_mean"], stats["pressure_std"]
            )
            invar[:, 0:2] = self.dataset.denormalize(
                invar[:, 0:2], stats["velocity_mean"], stats["velocity_std"]
            )

            # do not update the "wall_boundary" & "outflow" nodes
            mask = torch.cat((mask, mask), dim=-1).to(self.device)
            pred_i[:, 0:2] = torch.where(
                mask, pred_i[:, 0:2], torch.zeros_like(pred_i[:, 0:2])
            )

            # integration
            self.pred.append(
                torch.cat(
                    ((pred_i[:, 0:2] + invar[:, 0:2]), pred_i[:, [2]]), dim=-1
                ).cpu()
            )
            self.exact.append(
                torch.cat(
                    (
                        (graph.ndata["y"][:, 0:2] + graph.ndata["x"][:, 0:2]),
                        graph.ndata["y"][:, [2]],
                    ),
                    dim=-1,
                ).cpu()
            )

            self.faces.append(torch.squeeze(cells).numpy())
            self.graphs.append(graph.cpu())

        # keep the QoI only
        self.pred = [var[:, idx] for var in self.pred]
        self.exact = [var[:, idx] for var in self.exact]

    def init_animation(self):
        # fig configs
        plt.rcParams["image.cmap"] = "inferno"
        self.fig, self.ax = plt.subplots(2, 1, figsize=(16, 9))

        # Set background color to black
        self.fig.set_facecolor("black")
        self.ax[0].set_facecolor("black")
        self.ax[1].set_facecolor("black")

        # make animations dir
        if not os.path.exists("./animations"):
            os.makedirs("./animations")

    def animate(self, num):
        num *= C.frame_skip
        graph = self.graphs[num]
        y_star = self.pred[num].numpy()
        y_exact = self.exact[num].numpy()
        triang = mtri.Triangulation(
            graph.ndata["mesh_pos"][:, 0].numpy(),
            graph.ndata["mesh_pos"][:, 1].numpy(),
            self.faces[num],
        )
        self.ax[0].cla()
        self.ax[0].set_aspect("equal")
        self.ax[0].set_axis_off()
        navy_box = Rectangle((0, 0), 1.4, 0.4, facecolor="navy")
        self.ax[0].add_patch(navy_box)  # Add a navy box to the first subplot
        self.ax[0].tripcolor(triang, y_star, vmin=np.min(y_star), vmax=np.max(y_star))
        self.ax[0].triplot(triang, "ko-", ms=0.5, lw=0.3)
        self.ax[0].set_title("Modulus MeshGraphNet Prediction", color="white")
        self.ax[1].cla()
        self.ax[1].set_aspect("equal")
        self.ax[1].set_axis_off()
        navy_box = Rectangle((0, 0), 1.4, 0.4, facecolor="navy")
        self.ax[1].add_patch(navy_box)  # Add a navy box to the second subplot
        self.ax[1].tripcolor(
            triang, y_exact, vmin=np.min(y_exact), vmax=np.max(y_exact)
        )
        self.ax[1].triplot(triang, "ko-", ms=0.5, lw=0.3)
        self.ax[1].set_title("Ground Truth", color="white")

        # Adjust subplots to minimize empty space
        self.ax[0].set_aspect("auto", adjustable="box")
        self.ax[1].set_aspect("auto", adjustable="box")
        self.ax[0].autoscale(enable=True, tight=True)
        self.ax[1].autoscale(enable=True, tight=True)
        self.fig.subplots_adjust(
            left=0.05, bottom=0.05, right=0.95, top=0.95, wspace=0.1, hspace=0.2
        )
        return self.fig


if __name__ == "__main__":
    logger = PythonLogger("main")  # General python logger
    logger.file_logging()
    logger.info("Rollout started...")
    rollout = MGNRollout(logger)
    idx = [rollout.var_identifier[k] for k in C.viz_vars]
    for i in idx:
        rollout.predict(i)
        rollout.init_animation()
        ani = animation.FuncAnimation(
            rollout.fig,
            rollout.animate,
            frames=len(rollout.graphs) // C.frame_skip,
            interval=C.frame_interval,
        )
        ani.save("animations/animation_" + C.viz_vars[i] + ".gif")
        logger.info(f"Completed rollout for {C.viz_vars[i]}")<|MERGE_RESOLUTION|>--- conflicted
+++ resolved
@@ -50,11 +50,7 @@
         # instantiate dataloader
         self.dataloader = GraphDataLoader(
             self.dataset,
-<<<<<<< HEAD
-            batch_size=1,
-=======
-            batch_size=C.batch_size,
->>>>>>> 74c5d827
+            batch_size=1,  # TODO add support for batch_size > 1
             shuffle=False,
             drop_last=False,
         )
